// Version-aware Service Worker for HashPass
// Automatically clears cache when version changes

const APP_VERSION = '1.6.21'; // This will be updated during build
const CACHE_NAME = `hashpass-v${APP_VERSION}`;
const VERSION_CHECK_URL = '/api/config/versions';
const VERSION_CHECK_INTERVAL = 5 * 60 * 1000; // Check every 5 minutes

// Install event - cache resources
self.addEventListener('install', (event) => {
  console.log('[SW] Installing service worker version:', APP_VERSION);
  event.waitUntil(
    caches.open(CACHE_NAME)
      .then((cache) => {
        console.log('[SW] Cache opened:', CACHE_NAME);
        return cache.addAll([
          '/',
          '/index.html',
          '/manifest.json'
        ]).catch((err) => {
          console.warn('[SW] Some resources failed to cache:', err);
        });
      })
      .then(() => {
        // Skip waiting to activate immediately
        return self.skipWaiting();
      })
  );
});

// Activate event - clean up old caches
self.addEventListener('activate', (event) => {
  console.log('[SW] Activating service worker version:', APP_VERSION);
  event.waitUntil(
    caches.keys().then((cacheNames) => {
      return Promise.all(
        cacheNames.map((cacheName) => {
          // Delete all caches that don't match current version
          if (cacheName !== CACHE_NAME && cacheName.startsWith('hashpass-')) {
            console.log('[SW] Deleting old cache:', cacheName);
            return caches.delete(cacheName);
          }
        })
      );
    }).then(() => {
      // Take control of all pages immediately
      return self.clients.claim();
    })
  );
});

// Fetch event - network first with cache fallback
self.addEventListener('fetch', (event) => {
  const { request } = event;
  const url = new URL(request.url);

  // Skip version check requests - always fetch fresh
  if (url.pathname.includes('versions.json') || url.pathname.includes('version')) {
    event.respondWith(fetch(request));
    return;
  }

  // For other requests, try network first, then cache
  event.respondWith(
    fetch(request)
      .then((response) => {
        // If network request succeeds, cache it
        if (response && response.status === 200) {
          const responseToCache = response.clone();
          caches.open(CACHE_NAME).then((cache) => {
            cache.put(request, responseToCache);
          });
        }
        return response;
      })
      .catch(() => {
        // Network failed, try cache
        return caches.match(request).then((response) => {
          if (response) {
            return response;
          }
          // If cache also fails, return offline page or error
          return new Response('Offline', {
            status: 503,
            statusText: 'Service Unavailable'
          });
        });
      })
  );
});

// Check for version updates periodically
let versionCheckInProgress = false;
let lastVersionCheck = 0;
const VERSION_CHECK_COOLDOWN = 60000; // 1 minute cooldown between checks

function checkForVersionUpdate() {
  // Prevent multiple simultaneous checks
  if (versionCheckInProgress) {
    return;
  }
  
  // Cooldown to prevent excessive checks
  const now = Date.now();
  if (now - lastVersionCheck < VERSION_CHECK_COOLDOWN) {
    return;
  }
  
  versionCheckInProgress = true;
  lastVersionCheck = now;
  
  fetch(VERSION_CHECK_URL, { cache: 'no-store' })
    .then((response) => {
      if (!response.ok) {
        throw new Error('Failed to fetch version');
      }
      return response.json();
    })
    .then((data) => {
      const latestVersion = data && data.currentVersion ? data.currentVersion : null;
      if (!latestVersion) {
        console.warn('[SW] No version found in response');
        versionCheckInProgress = false;
        return;
      }
      
      if (latestVersion !== APP_VERSION) {
        console.log('[SW] Version mismatch detected! Current:', APP_VERSION, 'Latest:', latestVersion);
        // Clear all caches
        caches.keys().then((cacheNames) => {
          return Promise.all(
            cacheNames.map((cacheName) => {
              console.log('[SW] Clearing cache due to version update:', cacheName);
              return caches.delete(cacheName);
            })
          );
        }).then(() => {
          // Notify all clients - client will handle reload with safeguards
          return self.clients.matchAll().then((clients) => {
            clients.forEach((client) => {
              client.postMessage({
                type: 'VERSION_UPDATE',
                currentVersion: APP_VERSION,
                latestVersion: latestVersion
              });
            });
          });
        }).finally(() => {
          versionCheckInProgress = false;
        });
      } else {
        versionCheckInProgress = false;
      }
    })
    .catch((err) => {
      console.warn('[SW] Version check failed:', err);
      versionCheckInProgress = false;
    });
}

<<<<<<< HEAD
// DISABLED: Version checking on activation to prevent reload loops
// self.addEventListener('activate', (event) => {
//   event.waitUntil(
//     checkForVersionUpdate()
//   );
// });

// DISABLED: Periodic version check to prevent reload loops
// setInterval(checkForVersionUpdate, VERSION_CHECK_INTERVAL);
=======
// Check for updates on activation (with delay to prevent immediate reloads)
self.addEventListener('activate', (event) => {
  event.waitUntil(
    new Promise((resolve) => {
      // Delay check to prevent immediate reloads on activation
      setTimeout(() => {
        checkForVersionUpdate();
        resolve();
      }, 5000);
    })
  );
});

// Periodic version check (every 5 minutes)
setInterval(checkForVersionUpdate, VERSION_CHECK_INTERVAL);
>>>>>>> 446caebb

// Listen for messages from clients
self.addEventListener('message', (event) => {
  if (event.data && event.data.type === 'SKIP_WAITING') {
    self.skipWaiting();
  }
  if (event.data && event.data.type === 'CHECK_VERSION') {
    checkForVersionUpdate();
  }
});<|MERGE_RESOLUTION|>--- conflicted
+++ resolved
@@ -158,7 +158,6 @@
     });
 }
 
-<<<<<<< HEAD
 // DISABLED: Version checking on activation to prevent reload loops
 // self.addEventListener('activate', (event) => {
 //   event.waitUntil(
@@ -168,23 +167,6 @@
 
 // DISABLED: Periodic version check to prevent reload loops
 // setInterval(checkForVersionUpdate, VERSION_CHECK_INTERVAL);
-=======
-// Check for updates on activation (with delay to prevent immediate reloads)
-self.addEventListener('activate', (event) => {
-  event.waitUntil(
-    new Promise((resolve) => {
-      // Delay check to prevent immediate reloads on activation
-      setTimeout(() => {
-        checkForVersionUpdate();
-        resolve();
-      }, 5000);
-    })
-  );
-});
-
-// Periodic version check (every 5 minutes)
-setInterval(checkForVersionUpdate, VERSION_CHECK_INTERVAL);
->>>>>>> 446caebb
 
 // Listen for messages from clients
 self.addEventListener('message', (event) => {
